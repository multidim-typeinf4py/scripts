--- conflicted
+++ resolved
@@ -86,17 +86,10 @@
         generate_context_vectors_for_file(features, repo=inpath, path=pathlib.Path(file))
         for file in codemod.gather_files([str(inpath)])
     ]
-<<<<<<< HEAD
-    df = pd.concat(list(filter(lambda d: d is not None, rs)), ignore_index=True).pipe(
-        pt.DataFrame[ContextSymbolSchema]
-    )
-    output.write_context(df, inpath)
-=======
     df = pd.concat(rs, ignore_index=True).pipe(pt.DataFrame[ContextSymbolSchema])
 
     print(f"Feature set size: {df.shape}; writing to {output.context_vector_path(inpath)}")
     output.write_context_vectors(df, inpath)
->>>>>>> 5c4dfe89
 
 
 if __name__ == "__main__":
